--- conflicted
+++ resolved
@@ -84,7 +84,6 @@
         radial_type = "bessel"
     elif isinstance(model.radial_embedding.bessel_fn, GaussianBasis):
         radial_type = "gaussian"
-<<<<<<< HEAD
     try:
         if isinstance(model.radial_embedding.distance_transform, AgnesiTransform):
             distance_transform = "Agnesi"
@@ -114,9 +113,6 @@
 
     # Convert the list into an `o3.Irreps` object
     MLP_irreps = o3.Irreps(MLP_irreps)
-=======
-
->>>>>>> 9fa08e13
     init_kwargs = {
         "r_max": model.r_max.item(),
         "num_bessel": model.radial_embedding.out_dim,
@@ -137,19 +133,11 @@
         "distance_transform": distance_transform,
         "radial_MLP": model.interactions[0].conv_tp_weights.hs[1:-1],
         "radial_type": radial_type,
-<<<<<<< HEAD
         "heads": heads
     }
     if type(model).__name__ == "ScaleShiftMACE":
         init_kwargs.update({"atomic_inter_scale":model.scale_shift.scale, "atomic_inter_shift": model.scale_shift.shift})
     # if isinstance(model, ScaleShiftMACE):
-=======
-    }
-    if isinstance(model, ScaleShiftMACE):
-        init_kwargs.update(
-            {"atomic_inter_scale": model.scale_shift.scale, "atomic_inter_shift": model.scale_shift.shift}
-        )
->>>>>>> 9fa08e13
 
     return init_kwargs
 
