import nff.utils.constants as const
import numpy as np
import torch
from ase import Atoms, units
from ase.neighborlist import neighbor_list
from nff.data.sparse import sparsify_array
from nff.nn.graphop import split_and_sum
from nff.nn.utils import clean_matrix, lattice_points_in_supercell, torch_nbr_list

DEFAULT_CUTOFF = 5.0
DEFAULT_DIRECTED = False
DEFAULT_SKIN = 1.0


class AtomsBatch(Atoms):
    """Class to deal with the Neural Force Field and batch several
    Atoms objects.
    """

    def __init__(
        self,
        *args,
        props=None,
        cutoff=DEFAULT_CUTOFF,
        directed=DEFAULT_DIRECTED,
        requires_large_offsets=False,
        cutoff_skin=DEFAULT_SKIN,
        dense_nbrs=True,
        device=0,
        **kwargs,
    ):
        """

        Args:
            *args: Description
            nbr_list (None, optional): Description
            pbc_index (None, optional): Description
            cutoff (TYPE, optional): Description
            cutoff_skin (float): extra distance added to cutoff
                            to ensure we don't miss neighbors between nbr
                            list updates.
            **kwargs: Description
        """
        super().__init__(*args, **kwargs)

        if props is None:
            props = {}

        self.props = props
        self.nbr_list = props.get("nbr_list", None)
        self.offsets = props.get("offsets", None)
        self.directed = directed
        self.num_atoms = props.get("num_atoms", torch.LongTensor([len(self)])).reshape(
            -1
        )
        self.props["num_atoms"] = self.num_atoms
        self.cutoff = cutoff
        self.cutoff_skin = cutoff_skin
        self.device = device
        self.requires_large_offsets = requires_large_offsets
        if dense_nbrs:
            self.mol_nbrs, self.mol_idx = self.get_mol_nbrs()
        else:
            self.mol_nbrs, self.mol_idx = None, None

    def convert_props_units(self, target_unit):
        """Converts the units of the properties to the desired unit.
        Args:
            target_unit (str): target unit.
        """
        conversion_factors = {
            ("eV", "kcal/mol"): const.EV_TO_KCAL,
            ("eV", "atomic"): const.EV_TO_AU,
            ("kcal/mol", "eV"): const.KCAL_TO_EV,
            ("kcal/mol", "atomic"): const.KCAL_TO_AU,
            ("atomic", "eV"): const.AU_TO_EV,
            ("atomic", "kcal/mol"): const.AU_TO_KCAL,
        }

        if target_unit not in ["kcal/mol", "eV", "atomic"]:
            raise NotImplementedError(f"Unit {target_unit} not implemented")

        curr_unit = self.props.get("units", "eV")

        if target_unit == curr_unit:
            return

        conversion_factor = conversion_factors.get((curr_unit, target_unit))
        if conversion_factor is None:
            raise NotImplementedError(
                f"Conversion from {curr_unit} to {target_unit} not implemented"
            )

        self.props = const.convert_units(self.props, conversion_factor)
        self.props.update({"units": target_unit})
        return

    def get_mol_nbrs(self, r_cut=95):
        """
        Dense directed neighbor list for each molecule, in case that's needed
        in the model calculation
        """

        # periodic systems
        if np.array([atoms.pbc.any() for atoms in self.get_list_atoms()]).any():
            nbrs = []
            nbrs_T = []
            nbrs = []
            z = []
            N = []
            lattice_points = []
            mask_applied = []
            _xyzs = []
            xyz_T = []
            num_atoms = []
            for atoms in self.get_list_atoms():
                nxyz = np.concatenate(
                    [
                        atoms.get_atomic_numbers().reshape(-1, 1),
                        atoms.get_positions().reshape(-1, 3),
                    ],
                    axis=1,
                )
                _xyz = torch.from_numpy(nxyz[:, 1:])
                # only works if the cell for all crystals in batch are the same
                cell = atoms.get_cell()

                # cutoff specified by r_cut in Bohr (a.u.)
                # estimate getting close to the cutoff with supercell expansion
                a_mul = int(
                    np.ceil((r_cut * const.BOHR_RADIUS) / np.linalg.norm(cell[0]))
                )
                b_mul = int(
                    np.ceil((r_cut * const.BOHR_RADIUS) / np.linalg.norm(cell[1]))
                )
                c_mul = int(
                    np.ceil((r_cut * const.BOHR_RADIUS) / np.linalg.norm(cell[2]))
                )
                supercell_matrix = np.array(
                    [[a_mul, 0, 0], [0, b_mul, 0], [0, 0, c_mul]]
                )
                supercell = clean_matrix(supercell_matrix @ cell)

                # cartesian lattice points
                lattice_points_frac = lattice_points_in_supercell(supercell_matrix)
                _lattice_points = np.dot(lattice_points_frac, supercell)

                # need to get all negative lattice translation vectors
                # but remove duplicate 0 vector
                zero_idx = np.where(
                    np.all(_lattice_points.__eq__(np.array([0, 0, 0])), axis=1)
                )[0][0]
                _lattice_points = np.concatenate(
                    [_lattice_points[zero_idx:, :], _lattice_points[:zero_idx, :]]
                )

                _z = torch.from_numpy(nxyz[:, 0]).long().to(self.device)
                _N = len(_lattice_points)
                # perform lattice translations on positions
                lattice_points_T = (
                    torch.tile(
                        torch.from_numpy(_lattice_points),
                        ((len(_xyz),) + (1,) * (len(_lattice_points.shape) - 1)),
                    )
                    / const.BOHR_RADIUS
                ).to(self.device)
                _xyz_T = (
                    torch.repeat_interleave(_xyz, _N, dim=0) / const.BOHR_RADIUS
                ).to(self.device)
                _xyz_T = _xyz_T + lattice_points_T

                # get valid indices within the cutoff
                num = _xyz.shape[0]
                idx = torch.arange(num)
                x, y = torch.meshgrid(idx, idx)
                _nbrs = torch.cat([x.reshape(-1, 1), y.reshape(-1, 1)], dim=1).to(
                    self.device
                )
                _lattice_points = torch.tile(
                    torch.from_numpy(_lattice_points).to(self.device),
                    ((len(_nbrs),) + (1,) * (len(_lattice_points.shape) - 1)),
                )

                # convert everything from Angstroms to Bohr
                _xyz = _xyz / const.BOHR_RADIUS
                _lattice_points = _lattice_points / const.BOHR_RADIUS

                _nbrs_T = torch.repeat_interleave(_nbrs, _N, dim=0).to(self.device)
                # ensure that A != B when T=0
                # since first index in _lattice_points corresponds to T=0
                # get the idxs on which to apply the mask
                idxs_to_apply = torch.tensor([True] * len(_nbrs_T)).to(self.device)
                idxs_to_apply[::_N] = False
                # get the mask that we want to apply
                mask = _nbrs_T[:, 0] != _nbrs_T[:, 1]
                # do a joint boolean operation to get the mask
                _mask_applied = torch.logical_or(idxs_to_apply, mask)
                _nbrs_T = _nbrs_T[_mask_applied]
                _lattice_points = _lattice_points[_mask_applied]

                nbrs_T.append(_nbrs_T)
                nbrs.append(_nbrs)
                z.append(_z)
                N.append(_N)
                lattice_points.append(_lattice_points)
                mask_applied.append(_mask_applied)
                xyz_T.append(_xyz_T)
                _xyzs.append(_xyz)

                num_atoms.append(len(_xyz))

            nbrs_info = (nbrs_T, nbrs, z, N, lattice_points, mask_applied)

            mol_idx = torch.cat(
                [torch.zeros(num) + i for i, num in enumerate(num_atoms)]
            ).long()

            return nbrs_info, mol_idx

        # non-periodic systems
        else:
            counter = 0
            nbrs = []

            for atoms in self.get_list_atoms():
                nxyz = np.concatenate(
                    [
                        atoms.get_atomic_numbers().reshape(-1, 1),
                        atoms.get_positions().reshape(-1, 3),
                    ],
                    axis=1,
                )

                n = nxyz.shape[0]
                idx = torch.arange(n)
                x, y = torch.meshgrid(idx, idx)

                # undirected neighbor list
                these_nbrs = torch.cat([x.reshape(-1, 1), y.reshape(-1, 1)], dim=1)
                these_nbrs = these_nbrs[these_nbrs[:, 0] != these_nbrs[:, 1]]

                nbrs.append(these_nbrs + counter)
                counter += n

            nbrs = torch.cat(nbrs)
            mol_idx = torch.cat(
                [torch.zeros(num) + i for i, num in enumerate(self.num_atoms)]
            ).long()

            return nbrs, mol_idx

    def get_nxyz(self):
        """Gets the atomic number and the positions of the atoms
           inside the unit cell of the system.
        Returns:
            nxyz (np.array): atomic numbers + cartesian coordinates
                             of the atoms.
        """
        nxyz = np.concatenate(
            [
                self.get_atomic_numbers().reshape(-1, 1),
                self.get_positions().reshape(-1, 3),
            ],
            axis=1,
        )

        return nxyz

    def get_batch(self):
        """Uses the properties of Atoms to create a batch
        to be sent to the model.
        Returns:
           batch (dict): batch with the keys 'nxyz',
                         'num_atoms', 'nbr_list' and 'offsets'
        """

        if self.nbr_list is None or self.offsets is None:
            self.update_nbr_list()

        self.props["nbr_list"] = self.nbr_list
        self.props["offsets"] = self.offsets
        if self.pbc.any():
            self.props["cell"] = torch.Tensor(np.array(self.cell))
            self.props["lattice"] = self.cell.tolist()

        self.props["nxyz"] = torch.Tensor(self.get_nxyz())
        if self.props.get("num_atoms") is None:
            self.props["num_atoms"] = torch.LongTensor([len(self)])

        if self.mol_nbrs is not None:
            self.props["mol_nbrs"] = self.mol_nbrs

        if self.mol_idx is not None:
            self.props["mol_idx"] = self.mol_idx

        return self.props

    def get_list_atoms(self):
        if self.props.get("num_atoms") is None:
            self.props["num_atoms"] = torch.LongTensor([len(self)])

        mol_split_idx = self.props["num_atoms"].tolist()

        positions = torch.Tensor(self.get_positions())
        Z = torch.LongTensor(self.get_atomic_numbers())

        positions = list(positions.split(mol_split_idx))
        Z = list(Z.split(mol_split_idx))
        masses = list(torch.Tensor(self.get_masses()).split(mol_split_idx))

        # split cell if periodic
        if self.pbc.any():
            if "lattice" in self.props:
<<<<<<< HEAD
                cells = torch.split(torch.Tensor(self.props['lattice']), 3)
            else:
                cells = torch.unsqueeze(torch.Tensor(np.array(self.cell)), 0).repeat(len(mol_split_idx), 1, 1)
=======
                cells = torch.split(self.props["lattice"], 3)
            else:
                cells = torch.unsqueeze(torch.tensor(np.array(self.cell)), 0).repeat(
                    len(mol_split_idx), 1, 1
                )
>>>>>>> 73a0e36f
        Atoms_list = []

        for i, molecule_xyz in enumerate(positions):
            atoms = Atoms(
                Z[i].tolist(),
                molecule_xyz.numpy(),
                cell=cells[i].numpy() if self.pbc.any() else None,
                pbc=self.pbc,
            )

            # in case you artificially changed the masses
            # of any of the atoms
            atoms.set_masses(masses[i])

            Atoms_list.append(atoms)

        return Atoms_list

    def update_num_atoms(self):
        self.props["num_atoms"] = torch.tensor([len(self)])

    def update_nbr_list(self, update_atoms=False):
        """Update neighbor list and the periodic reindexing
        for the given Atoms object.
        Args:
        cutoff(float): maximum cutoff for which atoms are
                                       considered interacting.
        Returns:
        nbr_list(torch.LongTensor)
        offsets(torch.Tensor)
        nxyz(torch.Tensor)
        """
        if update_atoms:
            self.update_num_atoms()

        Atoms_list = self.get_list_atoms()

        ensemble_nbr_list = []
        ensemble_offsets_list = []

        for i, atoms in enumerate(Atoms_list):
            edge_from, edge_to, offsets = torch_nbr_list(
                atoms,
                (self.cutoff + self.cutoff_skin),
                device=self.device,
                directed=self.directed,
                requires_large_offsets=self.requires_large_offsets,
            )

            nbr_list = torch.LongTensor(np.stack([edge_from, edge_to], axis=1))
            these_offsets = sparsify_array(offsets.dot(self.get_cell()))

            # non-periodic
            if isinstance(these_offsets, int):
                these_offsets = torch.Tensor(offsets)

            ensemble_nbr_list.append(self.props["num_atoms"][:i].sum() + nbr_list)
            ensemble_offsets_list.append(these_offsets)

        ensemble_nbr_list = torch.cat(ensemble_nbr_list)

        if all([isinstance(i, int) for i in ensemble_offsets_list]):
            ensemble_offsets_list = torch.Tensor(ensemble_offsets_list)
        else:
            ensemble_offsets_list = torch.cat(ensemble_offsets_list)

        self.nbr_list = ensemble_nbr_list
        self.offsets = ensemble_offsets_list

        return ensemble_nbr_list, ensemble_offsets_list

    def get_embedding(self):
        embedding = self._calc.get_embedding(self)
        mol_split_idx = self.props["num_atoms"].tolist()
        batch_embedding = torch.stack(
            torch.Tensor(embedding).split(mol_split_idx)
        ).numpy()

        return batch_embedding

    def get_batch_energies(self):
        if self._calc is None:
            raise RuntimeError("Atoms object has no calculator.")

        if not hasattr(self._calc, "get_potential_energies"):
            raise RuntimeError(
                "The calculator for atomwise energies is not implemented"
            )

        energies = self.get_potential_energies()

        batched_energies = split_and_sum(
            torch.Tensor(energies), self.props["num_atoms"].tolist()
        )

        return batched_energies.detach().cpu().numpy()

    def get_batch_kinetic_energy(self):
        if self.get_momenta().any():
            atomwise_ke = torch.Tensor(
                0.5 * self.get_momenta() * self.get_velocities()
            ).sum(-1)
            batch_ke = split_and_sum(atomwise_ke, self.props["num_atoms"].tolist())
            return batch_ke.detach().cpu().numpy()

        else:
            print("No momenta are set for atoms")

    def get_batch_T(self):
        T = self.get_batch_kinetic_energy() / (
            1.5 * units.kB * self.props["num_atoms"].detach().cpu().numpy()
        )
        return T

    def batch_properties():
        pass

    def batch_virial():
        pass

    @classmethod
    def from_atoms(cls, atoms, **kwargs):
        return cls(
            atoms, positions=atoms.positions, numbers=atoms.numbers, props={}, **kwargs
        )


class BulkPhaseMaterials(Atoms):
    """Class to deal with the Neural Force Field and batch molecules together
    in a box for handling boxphase.
    """

    def __init__(
        self,
        *args,
        props={},
        cutoff=DEFAULT_CUTOFF,
        nbr_torch=False,
        device="cpu",
        directed=DEFAULT_DIRECTED,
        **kwargs,
    ):
        """

        Args:
        *args: Description
        nbr_list (None, optional): Description
        pbc_index (None, optional): Description
        cutoff (TYPE, optional): Description
        **kwargs: Description
        """
        super().__init__(*args, **kwargs)

        self.props = props
        self.nbr_list = self.props.get("nbr_list", None)
        self.offsets = self.props.get("offsets", None)
        self.num_atoms = self.props.get("num_atoms", None)
        self.cutoff = cutoff
        self.nbr_torch = nbr_torch
        self.device = device
        self.directed = directed

    def get_nxyz(self):
        """Gets the atomic number and the positions of the atoms
           inside the unit cell of the system.
        Returns:
                nxyz (np.array): atomic numbers + cartesian coordinates
                                                 of the atoms.
        """
        nxyz = np.concatenate(
            [
                self.get_atomic_numbers().reshape(-1, 1),
                self.get_positions().reshape(-1, 3),
            ],
            axis=1,
        )

        return nxyz

    def get_batch(self):
        """Uses the properties of Atoms to create a batch
           to be sent to the model.

        Returns:
           batch (dict): batch with the keys 'nxyz',
           'num_atoms', 'nbr_list' and 'offsets'
        """

        if self.nbr_list is None or self.offsets is None:
            self.update_nbr_list()
            self.props["nbr_list"] = self.nbr_list
            self.props["atoms_nbr_list"] = self.atoms_nbr_list
            self.props["offsets"] = self.offsets

        self.props["nbr_list"] = self.nbr_list
        self.props["atoms_nbr_list"] = self.atoms_nbr_list
        self.props["offsets"] = self.offsets
        self.props["nxyz"] = torch.Tensor(self.get_nxyz())

        return self.props

    def update_system_nbr_list(self, cutoff, exclude_atoms_nbr_list=True):
        """Update undirected neighbor list and the periodic reindexing
        for the given Atoms object.

        Args:
        cutoff (float): maximum cutoff for which atoms are
        considered interacting.

        Returns:
        nbr_list (torch.LongTensor)
        offsets (torch.Tensor)
             nxyz (torch.Tensor)
        """

        if self.nbr_torch:
            edge_from, edge_to, offsets = torch_nbr_list(
                self, self.cutoff, device=self.device
            )
            nbr_list = torch.LongTensor(np.stack([edge_from, edge_to], axis=1))
        else:
            edge_from, edge_to, offsets = neighbor_list("ijS", self, self.cutoff)
            nbr_list = torch.LongTensor(np.stack([edge_from, edge_to], axis=1))
            if not getattr(self, "directed", DEFAULT_DIRECTED):
                offsets = offsets[nbr_list[:, 1] > nbr_list[:, 0]]
                nbr_list = nbr_list[nbr_list[:, 1] > nbr_list[:, 0]]

        if exclude_atoms_nbr_list:
            offsets_mat = torch.zeros(len(self), len(self), 3)
            nbr_list_mat = torch.zeros(len(self), len(self)).to(torch.long)
            atom_nbr_list_mat = torch.zeros(len(self), len(self)).to(torch.long)

            offsets_mat[nbr_list[:, 0], nbr_list[:, 1]] = offsets
            nbr_list_mat[nbr_list[:, 0], nbr_list[:, 1]] = 1
            atom_nbr_list_mat[self.atoms_nbr_list[:, 0], self.atoms_nbr_list[:, 1]] = 1

            nbr_list_mat = nbr_list_mat - atom_nbr_list_mat
            nbr_list = nbr_list_mat.nonzero()
            offsets = offsets_mat[nbr_list[:, 0], nbr_list[:, 1], :]

        self.nbr_list = nbr_list
        self.offsets = sparsify_array(offsets.matmul(torch.Tensor(self.get_cell())))

    def get_list_atoms(self):
        mol_split_idx = self.props["num_subgraphs"].tolist()

        positions = torch.Tensor(self.get_positions())
        Z = torch.LongTensor(self.get_atomic_numbers())

        positions = list(positions.split(mol_split_idx))
        Z = list(Z.split(mol_split_idx))

        Atoms_list = []

        for i, molecule_xyz in enumerate(positions):
            Atoms_list.append(
                Atoms(Z[i].tolist(), molecule_xyz.numpy(), cell=self.cell, pbc=self.pbc)
            )

        return Atoms_list

    def update_atoms_nbr_list(self, cutoff):
        Atoms_list = self.get_list_atoms()

        intra_nbr_list = []
        for i, atoms in enumerate(Atoms_list):
            edge_from, edge_to = neighbor_list("ij", atoms, cutoff)
            nbr_list = torch.LongTensor(np.stack([edge_from, edge_to], axis=1))

            if not self.directed:
                nbr_list = nbr_list[nbr_list[:, 1] > nbr_list[:, 0]]

            intra_nbr_list.append(self.props["num_subgraphs"][:i].sum() + nbr_list)

        intra_nbr_list = torch.cat(intra_nbr_list)
        self.atoms_nbr_list = intra_nbr_list

    def update_nbr_list(self):
        self.update_atoms_nbr_list(self.props["atoms_cutoff"])
        self.update_system_nbr_list(self.props["system_cutoff"])<|MERGE_RESOLUTION|>--- conflicted
+++ resolved
@@ -1,11 +1,14 @@
-import nff.utils.constants as const
 import numpy as np
 import torch
 from ase import Atoms, units
 from ase.neighborlist import neighbor_list
+
+import nff.utils.constants as const
+import nff.utils.constants as const
 from nff.data.sparse import sparsify_array
 from nff.nn.graphop import split_and_sum
-from nff.nn.utils import clean_matrix, lattice_points_in_supercell, torch_nbr_list
+from nff.nn.utils import (clean_matrix, lattice_points_in_supercell,
+                          torch_nbr_list)
 
 DEFAULT_CUTOFF = 5.0
 DEFAULT_DIRECTED = False
@@ -311,17 +314,9 @@
         # split cell if periodic
         if self.pbc.any():
             if "lattice" in self.props:
-<<<<<<< HEAD
                 cells = torch.split(torch.Tensor(self.props['lattice']), 3)
             else:
                 cells = torch.unsqueeze(torch.Tensor(np.array(self.cell)), 0).repeat(len(mol_split_idx), 1, 1)
-=======
-                cells = torch.split(self.props["lattice"], 3)
-            else:
-                cells = torch.unsqueeze(torch.tensor(np.array(self.cell)), 0).repeat(
-                    len(mol_split_idx), 1, 1
-                )
->>>>>>> 73a0e36f
         Atoms_list = []
 
         for i, molecule_xyz in enumerate(positions):
