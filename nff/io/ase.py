import nff.utils.constants as const
import numpy as np
import torch
<<<<<<< HEAD
from ase import Atoms, units
from ase.neighborlist import neighbor_list
from nff.data.sparse import sparsify_array
from nff.nn.graphop import split_and_sum
from nff.nn.utils import clean_matrix, lattice_points_in_supercell, torch_nbr_list
=======
from functorch import combine_state_for_ensemble, vmap
from nff.data import Dataset, collate_dicts
from nff.data.sparse import sparsify_array
from nff.nn.graphop import split_and_sum
from nff.nn.models.cp3d import OnlyBondUpdateCP3D
from nff.nn.models.hybridgraph import HybridGraphConv
from nff.nn.models.schnet import SchNet, SchNetDiabat
from nff.nn.models.schnet_features import SchNetFeatures
from nff.nn.utils import (clean_matrix, lattice_points_in_supercell,
                          torch_nbr_list)
from nff.train.builders.model import load_model
from nff.utils.constants import EV_TO_KCAL_MOL, HARTREE_TO_KCAL_MOL
from nff.utils.cuda import batch_to
from nff.utils.geom import batch_compute_distance, compute_distances
from nff.utils.scatter import compute_grad
from torch.autograd import grad

from ase import Atoms, units
from ase.calculators.calculator import Calculator, all_changes
from ase.neighborlist import neighbor_list
from ase.stress import full_3x3_to_voigt_6_stress

HARTREE_TO_EV = HARTREE_TO_KCAL_MOL / EV_TO_KCAL_MOL
# from torch.func import functional_call, stack_module_state

>>>>>>> 15d650fd

DEFAULT_CUTOFF = 5.0
DEFAULT_DIRECTED = False
DEFAULT_SKIN = 1.0


class AtomsBatch(Atoms):
    """Class to deal with the Neural Force Field and batch several
    Atoms objects.
    """

    def __init__(
        self,
        *args,
        props=None,
        cutoff=DEFAULT_CUTOFF,
        directed=DEFAULT_DIRECTED,
        requires_large_offsets=False,
        cutoff_skin=DEFAULT_SKIN,
        dense_nbrs=True,
        device=0,
        **kwargs,
    ):
        """

        Args:
            *args: Description
            nbr_list (None, optional): Description
            pbc_index (None, optional): Description
            cutoff (TYPE, optional): Description
            cutoff_skin (float): extra distance added to cutoff
                            to ensure we don't miss neighbors between nbr
                            list updates.
            **kwargs: Description
        """
        super().__init__(*args, **kwargs)

        if props is None:
            props = {}

        self.props = props
        self.nbr_list = props.get("nbr_list", None)
        self.offsets = props.get("offsets", None)
        self.directed = directed
        self.num_atoms = props.get("num_atoms", torch.LongTensor([len(self)])).reshape(
            -1
        )
        self.props["num_atoms"] = self.num_atoms
        self.cutoff = cutoff
        self.cutoff_skin = cutoff_skin
        self.device = device
        self.requires_large_offsets = requires_large_offsets
        if dense_nbrs:
            self.mol_nbrs, self.mol_idx = self.get_mol_nbrs()
        else:
            self.mol_nbrs, self.mol_idx = None, None

    def convert_props_units(self, target_unit):
        """Converts the units of the properties to the desired unit.
        Args:
            target_unit (str): target unit.
        """
        conversion_factors = {
            ("eV", "kcal/mol"): const.EV_TO_KCAL,
            ("eV", "atomic"): const.EV_TO_AU,
            ("kcal/mol", "eV"): const.KCAL_TO_EV,
            ("kcal/mol", "atomic"): const.KCAL_TO_AU,
            ("atomic", "eV"): const.AU_TO_EV,
            ("atomic", "kcal/mol"): const.AU_TO_KCAL,
        }

        if target_unit not in ["kcal/mol", "eV", "atomic"]:
            raise NotImplementedError(f"Unit {target_unit} not implemented")

        curr_unit = self.props.get("units", "eV")

        if target_unit == curr_unit:
            return

        conversion_factor = conversion_factors.get((curr_unit, target_unit))
        if conversion_factor is None:
            raise NotImplementedError(
                f"Conversion from {curr_unit} to {target_unit} not implemented"
            )

        self.props = const.convert_units(self.props, conversion_factor)
        self.props.update({"units": target_unit})
        return

    def get_mol_nbrs(self, r_cut=95):
        """
        Dense directed neighbor list for each molecule, in case that's needed
        in the model calculation
        """

        # periodic systems
        if np.array([atoms.pbc.any() for atoms in self.get_list_atoms()]).any():
            nbrs = []
            nbrs_T = []
            nbrs = []
            z = []
            N = []
            lattice_points = []
            mask_applied = []
            _xyzs = []
            xyz_T = []
            num_atoms = []
            for atoms in self.get_list_atoms():
                nxyz = np.concatenate(
                    [
                        atoms.get_atomic_numbers().reshape(-1, 1),
                        atoms.get_positions().reshape(-1, 3),
                    ],
                    axis=1,
                )
                _xyz = torch.from_numpy(nxyz[:, 1:])
                # only works if the cell for all crystals in batch are the same
                cell = atoms.get_cell()

                # cutoff specified by r_cut in Bohr (a.u.)
                # estimate getting close to the cutoff with supercell expansion
                a_mul = int(
                    np.ceil((r_cut * const.BOHR_RADIUS) / np.linalg.norm(cell[0]))
                )
                b_mul = int(
                    np.ceil((r_cut * const.BOHR_RADIUS) / np.linalg.norm(cell[1]))
                )
                c_mul = int(
                    np.ceil((r_cut * const.BOHR_RADIUS) / np.linalg.norm(cell[2]))
                )
                supercell_matrix = np.array(
                    [[a_mul, 0, 0], [0, b_mul, 0], [0, 0, c_mul]]
                )
                supercell = clean_matrix(supercell_matrix @ cell)

                # cartesian lattice points
                lattice_points_frac = lattice_points_in_supercell(supercell_matrix)
                _lattice_points = np.dot(lattice_points_frac, supercell)

                # need to get all negative lattice translation vectors
                # but remove duplicate 0 vector
                zero_idx = np.where(
                    np.all(_lattice_points.__eq__(np.array([0, 0, 0])), axis=1)
                )[0][0]
                _lattice_points = np.concatenate(
                    [_lattice_points[zero_idx:, :], _lattice_points[:zero_idx, :]]
                )

                _z = torch.from_numpy(nxyz[:, 0]).long().to(self.device)
                _N = len(_lattice_points)
                # perform lattice translations on positions
                lattice_points_T = (
                    torch.tile(
                        torch.from_numpy(_lattice_points),
                        ((len(_xyz),) + (1,) * (len(_lattice_points.shape) - 1)),
                    )
                    / const.BOHR_RADIUS
                ).to(self.device)
                _xyz_T = (
                    torch.repeat_interleave(_xyz, _N, dim=0) / const.BOHR_RADIUS
                ).to(self.device)
                _xyz_T = _xyz_T + lattice_points_T

                # get valid indices within the cutoff
                num = _xyz.shape[0]
                idx = torch.arange(num)
                x, y = torch.meshgrid(idx, idx)
                _nbrs = torch.cat([x.reshape(-1, 1), y.reshape(-1, 1)], dim=1).to(
                    self.device
                )
                _lattice_points = torch.tile(
                    torch.from_numpy(_lattice_points).to(self.device),
                    ((len(_nbrs),) + (1,) * (len(_lattice_points.shape) - 1)),
                )

                # convert everything from Angstroms to Bohr
                _xyz = _xyz / const.BOHR_RADIUS
                _lattice_points = _lattice_points / const.BOHR_RADIUS

                _nbrs_T = torch.repeat_interleave(_nbrs, _N, dim=0).to(self.device)
                # ensure that A != B when T=0
                # since first index in _lattice_points corresponds to T=0
                # get the idxs on which to apply the mask
                idxs_to_apply = torch.tensor([True] * len(_nbrs_T)).to(self.device)
                idxs_to_apply[::_N] = False
                # get the mask that we want to apply
                mask = _nbrs_T[:, 0] != _nbrs_T[:, 1]
                # do a joint boolean operation to get the mask
                _mask_applied = torch.logical_or(idxs_to_apply, mask)
                _nbrs_T = _nbrs_T[_mask_applied]
                _lattice_points = _lattice_points[_mask_applied]

                nbrs_T.append(_nbrs_T)
                nbrs.append(_nbrs)
                z.append(_z)
                N.append(_N)
                lattice_points.append(_lattice_points)
                mask_applied.append(_mask_applied)
                xyz_T.append(_xyz_T)
                _xyzs.append(_xyz)

                num_atoms.append(len(_xyz))

            nbrs_info = (nbrs_T, nbrs, z, N, lattice_points, mask_applied)

            mol_idx = torch.cat(
                [torch.zeros(num) + i for i, num in enumerate(num_atoms)]
            ).long()

            return nbrs_info, mol_idx

        # non-periodic systems
        else:
            counter = 0
            nbrs = []

            for atoms in self.get_list_atoms():
                nxyz = np.concatenate(
                    [
                        atoms.get_atomic_numbers().reshape(-1, 1),
                        atoms.get_positions().reshape(-1, 3),
                    ],
                    axis=1,
                )

                n = nxyz.shape[0]
                idx = torch.arange(n)
                x, y = torch.meshgrid(idx, idx)

                # undirected neighbor list
                these_nbrs = torch.cat([x.reshape(-1, 1), y.reshape(-1, 1)], dim=1)
                these_nbrs = these_nbrs[these_nbrs[:, 0] != these_nbrs[:, 1]]

                nbrs.append(these_nbrs + counter)
                counter += n

            nbrs = torch.cat(nbrs)
            mol_idx = torch.cat(
                [torch.zeros(num) + i for i, num in enumerate(self.num_atoms)]
            ).long()

            return nbrs, mol_idx

    def get_nxyz(self):
        """Gets the atomic number and the positions of the atoms
           inside the unit cell of the system.
        Returns:
            nxyz (np.array): atomic numbers + cartesian coordinates
                             of the atoms.
        """
        nxyz = np.concatenate(
            [
                self.get_atomic_numbers().reshape(-1, 1),
                self.get_positions().reshape(-1, 3),
            ],
            axis=1,
        )

        return nxyz

    def get_batch(self):
        """Uses the properties of Atoms to create a batch
        to be sent to the model.
        Returns:
           batch (dict): batch with the keys 'nxyz',
                         'num_atoms', 'nbr_list' and 'offsets'
        """

        if self.nbr_list is None or self.offsets is None:
            self.update_nbr_list()

        self.props["nbr_list"] = self.nbr_list
        self.props["offsets"] = self.offsets
        if self.pbc.any():
            self.props["cell"] = torch.Tensor(np.array(self.cell))
            self.props["lattice"] = self.cell.tolist()

        self.props["nxyz"] = torch.Tensor(self.get_nxyz())
        if self.props.get("num_atoms") is None:
            self.props["num_atoms"] = torch.LongTensor([len(self)])

        if self.mol_nbrs is not None:
            self.props["mol_nbrs"] = self.mol_nbrs

        if self.mol_idx is not None:
            self.props["mol_idx"] = self.mol_idx

        return self.props

    def get_list_atoms(self):
        if self.props.get("num_atoms") is None:
            self.props["num_atoms"] = torch.LongTensor([len(self)])

        mol_split_idx = self.props["num_atoms"].tolist()

        positions = torch.Tensor(self.get_positions())
        Z = torch.LongTensor(self.get_atomic_numbers())

        positions = list(positions.split(mol_split_idx))
        Z = list(Z.split(mol_split_idx))
        masses = list(torch.Tensor(self.get_masses()).split(mol_split_idx))

        # split cell if periodic
        if self.pbc.any():
            if "lattice" in self.props:
                cells = torch.split(self.props["lattice"], 3)
            else:
<<<<<<< HEAD
                cells = torch.unsqueeze(torch.tensor(self.cell), 0).repeat(
                    len(mol_split_idx), 1, 1
                )
=======
                cells = torch.unsqueeze(torch.tensor(np.array(self.cell)), 0).repeat(len(mol_split_idx), 1, 1)
>>>>>>> 15d650fd
        Atoms_list = []

        for i, molecule_xyz in enumerate(positions):
            atoms = Atoms(
                Z[i].tolist(),
                molecule_xyz.numpy(),
                cell=cells[i].numpy() if self.pbc.any() else None,
                pbc=self.pbc,
            )

            # in case you artificially changed the masses
            # of any of the atoms
            atoms.set_masses(masses[i])

            Atoms_list.append(atoms)

        return Atoms_list

    def update_num_atoms(self):
        self.props["num_atoms"] = torch.tensor([len(self)])

    def update_nbr_list(self, update_atoms=False):
        """Update neighbor list and the periodic reindexing
        for the given Atoms object.
        Args:
        cutoff(float): maximum cutoff for which atoms are
                                       considered interacting.
        Returns:
        nbr_list(torch.LongTensor)
        offsets(torch.Tensor)
        nxyz(torch.Tensor)
        """
        if update_atoms:
            self.update_num_atoms()

        Atoms_list = self.get_list_atoms()

        ensemble_nbr_list = []
        ensemble_offsets_list = []

        for i, atoms in enumerate(Atoms_list):
            edge_from, edge_to, offsets = torch_nbr_list(
                atoms,
                (self.cutoff + self.cutoff_skin),
                device=self.device,
                directed=self.directed,
                requires_large_offsets=self.requires_large_offsets,
            )

            nbr_list = torch.LongTensor(np.stack([edge_from, edge_to], axis=1))
            these_offsets = sparsify_array(offsets.dot(self.get_cell()))

            # non-periodic
            if isinstance(these_offsets, int):
                these_offsets = torch.Tensor(offsets)

            ensemble_nbr_list.append(self.props["num_atoms"][:i].sum() + nbr_list)
            ensemble_offsets_list.append(these_offsets)

        ensemble_nbr_list = torch.cat(ensemble_nbr_list)

        if all([isinstance(i, int) for i in ensemble_offsets_list]):
            ensemble_offsets_list = torch.Tensor(ensemble_offsets_list)
        else:
            ensemble_offsets_list = torch.cat(ensemble_offsets_list)

        self.nbr_list = ensemble_nbr_list
        self.offsets = ensemble_offsets_list

        return ensemble_nbr_list, ensemble_offsets_list

    def get_embedding(self):
        embedding = self._calc.get_embedding(self)
        mol_split_idx = self.props["num_atoms"].tolist()
        batch_embedding = torch.stack(
            torch.Tensor(embedding).split(mol_split_idx)
        ).numpy()

        return batch_embedding

    def get_batch_energies(self):
        if self._calc is None:
            raise RuntimeError("Atoms object has no calculator.")

        if not hasattr(self._calc, "get_potential_energies"):
            raise RuntimeError(
                "The calculator for atomwise energies is not implemented"
            )

        energies = self.get_potential_energies()

        batched_energies = split_and_sum(
            torch.Tensor(energies), self.props["num_atoms"].tolist()
        )

        return batched_energies.detach().cpu().numpy()

    def get_batch_kinetic_energy(self):
        if self.get_momenta().any():
            atomwise_ke = torch.Tensor(
                0.5 * self.get_momenta() * self.get_velocities()
            ).sum(-1)
            batch_ke = split_and_sum(atomwise_ke, self.props["num_atoms"].tolist())
            return batch_ke.detach().cpu().numpy()

        else:
            print("No momenta are set for atoms")

    def get_batch_T(self):
        T = self.get_batch_kinetic_energy() / (
            1.5 * units.kB * self.props["num_atoms"].detach().cpu().numpy()
        )
        return T

    def batch_properties():
        pass

    def batch_virial():
        pass

    @classmethod
    def from_atoms(cls, atoms, **kwargs):
        return cls(
            atoms, positions=atoms.positions, numbers=atoms.numbers, props={}, **kwargs
        )


class BulkPhaseMaterials(Atoms):
    """Class to deal with the Neural Force Field and batch molecules together
    in a box for handling boxphase.
    """

    def __init__(
        self,
        *args,
        props={},
        cutoff=DEFAULT_CUTOFF,
        nbr_torch=False,
        device="cpu",
        directed=DEFAULT_DIRECTED,
        **kwargs,
    ):
        """

        Args:
        *args: Description
        nbr_list (None, optional): Description
        pbc_index (None, optional): Description
        cutoff (TYPE, optional): Description
        **kwargs: Description
        """
        super().__init__(*args, **kwargs)

        self.props = props
        self.nbr_list = self.props.get("nbr_list", None)
        self.offsets = self.props.get("offsets", None)
        self.num_atoms = self.props.get("num_atoms", None)
        self.cutoff = cutoff
        self.nbr_torch = nbr_torch
        self.device = device
        self.directed = directed

    def get_nxyz(self):
        """Gets the atomic number and the positions of the atoms
           inside the unit cell of the system.
        Returns:
                nxyz (np.array): atomic numbers + cartesian coordinates
                                                 of the atoms.
        """
        nxyz = np.concatenate(
            [
                self.get_atomic_numbers().reshape(-1, 1),
                self.get_positions().reshape(-1, 3),
            ],
            axis=1,
        )

        return nxyz

    def get_batch(self):
        """Uses the properties of Atoms to create a batch
           to be sent to the model.

        Returns:
           batch (dict): batch with the keys 'nxyz',
           'num_atoms', 'nbr_list' and 'offsets'
        """

        if self.nbr_list is None or self.offsets is None:
            self.update_nbr_list()
            self.props["nbr_list"] = self.nbr_list
            self.props["atoms_nbr_list"] = self.atoms_nbr_list
            self.props["offsets"] = self.offsets

        self.props["nbr_list"] = self.nbr_list
        self.props["atoms_nbr_list"] = self.atoms_nbr_list
        self.props["offsets"] = self.offsets
        self.props["nxyz"] = torch.Tensor(self.get_nxyz())

        return self.props

    def update_system_nbr_list(self, cutoff, exclude_atoms_nbr_list=True):
        """Update undirected neighbor list and the periodic reindexing
        for the given Atoms object.

        Args:
        cutoff (float): maximum cutoff for which atoms are
        considered interacting.

        Returns:
        nbr_list (torch.LongTensor)
        offsets (torch.Tensor)
             nxyz (torch.Tensor)
        """

        if self.nbr_torch:
            edge_from, edge_to, offsets = torch_nbr_list(
                self, self.cutoff, device=self.device
            )
            nbr_list = torch.LongTensor(np.stack([edge_from, edge_to], axis=1))
        else:
            edge_from, edge_to, offsets = neighbor_list("ijS", self, self.cutoff)
            nbr_list = torch.LongTensor(np.stack([edge_from, edge_to], axis=1))
            if not getattr(self, "directed", DEFAULT_DIRECTED):
                offsets = offsets[nbr_list[:, 1] > nbr_list[:, 0]]
                nbr_list = nbr_list[nbr_list[:, 1] > nbr_list[:, 0]]

        if exclude_atoms_nbr_list:
            offsets_mat = torch.zeros(len(self), len(self), 3)
            nbr_list_mat = torch.zeros(len(self), len(self)).to(torch.long)
            atom_nbr_list_mat = torch.zeros(len(self), len(self)).to(torch.long)

            offsets_mat[nbr_list[:, 0], nbr_list[:, 1]] = offsets
            nbr_list_mat[nbr_list[:, 0], nbr_list[:, 1]] = 1
            atom_nbr_list_mat[self.atoms_nbr_list[:, 0], self.atoms_nbr_list[:, 1]] = 1

            nbr_list_mat = nbr_list_mat - atom_nbr_list_mat
            nbr_list = nbr_list_mat.nonzero()
            offsets = offsets_mat[nbr_list[:, 0], nbr_list[:, 1], :]

        self.nbr_list = nbr_list
        self.offsets = sparsify_array(offsets.matmul(torch.Tensor(self.get_cell())))

    def get_list_atoms(self):
        mol_split_idx = self.props["num_subgraphs"].tolist()

        positions = torch.Tensor(self.get_positions())
        Z = torch.LongTensor(self.get_atomic_numbers())

        positions = list(positions.split(mol_split_idx))
        Z = list(Z.split(mol_split_idx))

        Atoms_list = []

        for i, molecule_xyz in enumerate(positions):
            Atoms_list.append(
                Atoms(Z[i].tolist(), molecule_xyz.numpy(), cell=self.cell, pbc=self.pbc)
            )

        return Atoms_list

    def update_atoms_nbr_list(self, cutoff):
        Atoms_list = self.get_list_atoms()

        intra_nbr_list = []
        for i, atoms in enumerate(Atoms_list):
            edge_from, edge_to = neighbor_list("ij", atoms, cutoff)
            nbr_list = torch.LongTensor(np.stack([edge_from, edge_to], axis=1))

            if not self.directed:
                nbr_list = nbr_list[nbr_list[:, 1] > nbr_list[:, 0]]

            intra_nbr_list.append(self.props["num_subgraphs"][:i].sum() + nbr_list)

        intra_nbr_list = torch.cat(intra_nbr_list)
        self.atoms_nbr_list = intra_nbr_list

    def update_nbr_list(self):
        self.update_atoms_nbr_list(self.props["atoms_cutoff"])
        self.update_system_nbr_list(self.props["system_cutoff"])<|MERGE_RESOLUTION|>--- conflicted
+++ resolved
@@ -1,39 +1,11 @@
 import nff.utils.constants as const
 import numpy as np
 import torch
-<<<<<<< HEAD
 from ase import Atoms, units
 from ase.neighborlist import neighbor_list
 from nff.data.sparse import sparsify_array
 from nff.nn.graphop import split_and_sum
 from nff.nn.utils import clean_matrix, lattice_points_in_supercell, torch_nbr_list
-=======
-from functorch import combine_state_for_ensemble, vmap
-from nff.data import Dataset, collate_dicts
-from nff.data.sparse import sparsify_array
-from nff.nn.graphop import split_and_sum
-from nff.nn.models.cp3d import OnlyBondUpdateCP3D
-from nff.nn.models.hybridgraph import HybridGraphConv
-from nff.nn.models.schnet import SchNet, SchNetDiabat
-from nff.nn.models.schnet_features import SchNetFeatures
-from nff.nn.utils import (clean_matrix, lattice_points_in_supercell,
-                          torch_nbr_list)
-from nff.train.builders.model import load_model
-from nff.utils.constants import EV_TO_KCAL_MOL, HARTREE_TO_KCAL_MOL
-from nff.utils.cuda import batch_to
-from nff.utils.geom import batch_compute_distance, compute_distances
-from nff.utils.scatter import compute_grad
-from torch.autograd import grad
-
-from ase import Atoms, units
-from ase.calculators.calculator import Calculator, all_changes
-from ase.neighborlist import neighbor_list
-from ase.stress import full_3x3_to_voigt_6_stress
-
-HARTREE_TO_EV = HARTREE_TO_KCAL_MOL / EV_TO_KCAL_MOL
-# from torch.func import functional_call, stack_module_state
-
->>>>>>> 15d650fd
 
 DEFAULT_CUTOFF = 5.0
 DEFAULT_DIRECTED = False
@@ -341,13 +313,9 @@
             if "lattice" in self.props:
                 cells = torch.split(self.props["lattice"], 3)
             else:
-<<<<<<< HEAD
-                cells = torch.unsqueeze(torch.tensor(self.cell), 0).repeat(
+                cells = torch.unsqueeze(torch.tensor(np.array(self.cell)), 0).repeat(
                     len(mol_split_idx), 1, 1
                 )
-=======
-                cells = torch.unsqueeze(torch.tensor(np.array(self.cell)), 0).repeat(len(mol_split_idx), 1, 1)
->>>>>>> 15d650fd
         Atoms_list = []
 
         for i, molecule_xyz in enumerate(positions):
