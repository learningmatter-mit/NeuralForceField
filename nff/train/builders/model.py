--- conflicted
+++ resolved
@@ -4,9 +4,6 @@
 import os
 import numpy as np
 import torch
-<<<<<<< HEAD
-from nff.nn.models.schnet import SchNet
-=======
 from nff.nn.models import SchNet, SchNetAuTopology, AuTopology
 
 PARAMS_TYPE = {"SchNet":
@@ -54,7 +51,6 @@
     "AuTopology": AuTopology,
     "SchNetAuTopology": SchNetAuTopology,
 }
->>>>>>> bfb20113
 
 
 class ParameterError(Exception):
