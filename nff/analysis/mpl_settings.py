--- conflicted
+++ resolved
@@ -99,7 +99,6 @@
     return [v / 256 for v in value]
 
 
-<<<<<<< HEAD
 def get_continuous_cmap(
     hex_list: list[str], float_list: list[float] | None = None
 ) -> mpl.colors.LinearSegmentedColormap:
@@ -114,22 +113,6 @@
 
     Returns:
         matplotlib.colors.LinearSegmentedColormap: continuous
-=======
-def get_continuous_cmap(hex_list: List[str], float_list: Optional[List[float]] = None) -> matplotlib.colors.Colormap:
-    """
-    Creates and returns a color map that can be used in heat map figures.
-    If float_list is not provided, colour map graduates linearly between each color in hex_list.
-    If float_list is provided, each color in hex_list is mapped to the respective location in float_list.
-
-    Parameters
-    ----------
-    hex_list: list of hex code strings
-    float_list: list of floats between 0 and 1, same length as hex_list. Must start with 0 and end with 1.
-
-    Returns
-    ----------
-    Colormap
->>>>>>> eb7d0b06
     """
     rgb_list = [rgb_to_dec(hex_to_rgb(i)) for i in hex_list]
     if float_list:
@@ -139,7 +122,9 @@
 
     cdict = dict()
     for num, col in enumerate(["red", "green", "blue"]):
-        col_list = [[float_list[i], rgb_list[i][num], rgb_list[i][num]] for i in range(len(float_list))]
+        col_list = [
+            [float_list[i], rgb_list[i][num], rgb_list[i][num]] for i in range(len(float_list))
+        ]
         cdict[col] = col_list
     return mpl.colors.LinearSegmentedColormap("j_cmap", segmentdata=cdict, N=256)
 
