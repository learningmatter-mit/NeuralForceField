import torch
import numbers
import numpy as np
from copy import deepcopy
from collections.abc import Iterable
from sklearn.utils import shuffle as skshuffle
from sklearn.model_selection import train_test_split
from torch.utils.data import Dataset as TorchDataset
# from nff.data import get_neighbor_list, get_bond_list
from nff.data.sparse import sparsify_tensor
import nff.utils.constants as const
<<<<<<< HEAD
import copy
import itertools
from nff.data.topology import update_props_topologies
from nff.data.graphs import get_neighbor_list
=======

>>>>>>> 17dbb8da

class Dataset(TorchDataset):
    """Dataset to deal with NFF calculations. Can be expanded to retrieve calculations
         from the cluster later.

    Attributes:
        props (list of dicts): list of dictionaries containing all properties of the system.
            Keys are the name of the property and values are the properties. Each value
            is given by `props[idx][key]`. The only mandatory key is 'nxyz'. If inputting
            energies, forces or hessians of different electronic states, the quantities 
            should be distinguished with a "_n" suffix, where n = 0, 1, 2, ...
            Whatever name is given to the energy of state n, the corresponding force name
            must be the exact same name, but with "energy" replaced by "force".

            Example:

                props = {
                    'nxyz': [np.array([[1, 0, 0, 0], [1, 1.1, 0, 0]]), np.array([[1, 3, 0, 0], [1, 1.1, 5, 0]])],
                    'energy_0': [1, 1.2],
                    'energy_0_grad': [np.array([[0, 0, 0], [0.1, 0.2, 0.3]]), np.array([[0, 0, 0], [0.1, 0.2, 0.3]])],
                    'energy_1': [1.5, 1.5],
                    'energy_1_grad': [np.array([[0, 0, 1], [0.1, 0.5, 0.8]]), np.array([[0, 0, 1], [0.1, 0.5, 0.8]])],
                    'dipole_2': [3, None]
                }

            Periodic boundary conditions must be specified through the 'offset' key in props.
                Once the neighborlist is created, distances between
                atoms are computed by subtracting their xyz coordinates
                and adding to the offset vector. This ensures images
                of atoms outside of the unit cell have different
                distances when compared to atoms inside of the unit cell.
                This also bypasses the need for a reindexing.

        units (str): units of the energies, forces etc.

    """

    def __init__(self,
                 props,
                 units='kcal/mol'):
        """Constructor for Dataset class.

        Args:
            props (dictionary of lists): dictionary containing the
                properties of the system. Each key has a list, and 
                all lists have the same length.
            units (str): units of the system.
        """
        self.props = self._check_dictionary(deepcopy(props))
        self.units = units
        self.to_units('kcal/mol')

    def __len__(self):
        return len(self.props['nxyz'])

    def __getitem__(self, idx):
        return {key: val[idx] for key, val in self.props.items()}

    def __add__(self, other):

        if other.units != self.units:
            other = other.copy().to_units(self.units)
<<<<<<< HEAD

        props = concatenate_dict(self.props, other.props, stack=False)
=======
        
        props = concatenate_dict(self.props, other.props)
>>>>>>> 17dbb8da

        return Dataset(props, units=self.units)

    def _check_dictionary(self, props):
        """Check the dictionary or properties to see if it has the
            specified format.
        """

        assert 'nxyz' in props.keys()
        n_atoms = [len(x) for x in props['nxyz']]
        n_geoms = len(props['nxyz'])

        if 'num_atoms' not in props.keys():
            props['num_atoms'] = torch.LongTensor(n_atoms)
        else:
            props['num_atoms'] = torch.LongTensor(props['num_atoms'])

        for key, val in props.items():

            if val is None:
                props[key] = to_tensor([np.nan] * n_geoms)

            elif any([x is None for x in val]):
                bad_indices = [i for i, item in enumerate(val) if item is None]
                good_indices = [index for index in range(
                    len(val)) if index not in bad_indices]
                if len(good_indices) == 0:
                    nan_list = np.array([float("NaN")]).tolist()
                else:
                    good_index = good_indices[0]
                    nan_list = (np.array(val[good_index])
                                * float('NaN')).tolist()
                for index in bad_indices:
                    props[key][index] = nan_list
                props.update({key: to_tensor(val)})

            else:
                assert len(val) == n_geoms, \
                    'length of {} is not compatible with {} geometries'.format(
                        key, n_geoms)
                props[key] = to_tensor(val)

        return props

    def generate_neighbor_list(self, cutoff):
        """Generates a neighbor list for each one of the atoms in the dataset.
            By default, does not consider periodic boundary conditions.

        Args:
            cutoff (float): distance up to which atoms are considered bonded.
        """
        self.props['nbr_list'] = [
            get_neighbor_list(nxyz[:, 1:4], cutoff)
            for nxyz in self.props['nxyz']
        ]

        return

    def copy(self):
        """Copies the current dataset"""
        return Dataset(self.props, self.units)

    def to_units(self, target_unit):
        """Converts the dataset to the desired unit. Modifies the dictionary of properties
            in place.

        Args:
            target_unit (str): unit to use as final one
        """

        if target_unit not in ['kcal/mol', 'atomic']:
            raise NotImplementedError(
                'unit conversion for {} not implemented'.format(target_unit)
            )

        if target_unit == 'kcal/mol' and self.units == 'atomic':
            self.props = const.convert_units(
                self.props,
                const.AU_TO_KCAL
            )

        elif target_unit == 'atomic' and self.units == 'kcal/mol':
            self.props = const.convert_units(
                self.props,
                const.KCAL_TO_AU
            )
        else:
            return

        self.units = target_unit
        return

    def shuffle(self):
        idx = list(range(len(self)))
        reindex = skshuffle(idx)
        self.props = {key: val[reindex] for key, val in self.props.items()}

        return

    def generate_topologies(self, bond_dic, use_1_4_pairs=True):

        """
        Generate topology for each Geom in the dataset.
        Args:
            bond_dic (dict): dictionary of bond lists for each smiles
            use_1_4_pairs (bool): consider 1-4 pairs when generating non-bonded neighbor list
        Returns:
            None
        """

        # use the bond list to generate topologies for the props
        new_props = update_props_topologies(props=self.props, bond_dic=bond_dic, use_1_4_pairs=use_1_4_pairs)
        self.props = new_props


    def save(self, path):
        torch.save(self, path)

    @classmethod
    def from_file(cls, path):
        obj = torch.load(path)
        if isinstance(obj, cls):
            return obj
        else:
            raise TypeError(
                '{} is not an instance from {}'.format(path, type(cls))
            )


def force_to_energy_grad(dataset):
    """
    Converts forces to energy gradients in a dataset. This conforms to
        the notation that a key with `_grad` is the gradient of the
        property preceding it. Modifies the database in-place.

    Args:
        dataset (nff.data.Dataset)

    Returns:
        success (bool): if True, forces were removed and energy_grad
            became the new key.
    """
    if 'forces' not in dataset.props.keys():
        return False
    else:
        dataset.props['energy_grad'] = [
            -x
            for x in dataset.props.pop('forces')
        ]
        return True


def to_tensor(x, stack=False):
    """
    Converts input `x` to torch.Tensor.

    Args:
        x (list of lists): input to be converted. Can be: number, string, list, array, tensor
        stack (bool): if True, concatenates torch.Tensors in the batching dimension

    Returns:
        torch.Tensor or list, depending on the type of x
    """

    # a single number should be a list
    if isinstance(x, numbers.Number):
        return torch.Tensor([x])

    if isinstance(x, str):
        return [x]

    if isinstance(x, torch.Tensor):
        return x


    # all objects in x are tensors
    if isinstance(x, list) and all([isinstance(y, torch.Tensor) for y in x]):

        # list of tensors with zero or one effective dimension
        # flatten the tensor

        if all([len(y.shape) <= 1 for y in x]):
            return torch.cat([y.view(-1) for y in x], dim=0)

        elif stack:
            return torch.cat(x, dim=0)

        # list of multidimensional tensors
        else:
            return x

    # some objects are not tensors
    elif isinstance(x, list):

        # list of strings
        if all([isinstance(y, str) for y in x]):
            return x

        # list of ints
        if all([isinstance(y, int) for y in x]):
            return torch.LongTensor(x)

        # list of floats
        if all([isinstance(y, numbers.Number) for y in x]):
            return torch.Tensor(x)

        # list of arrays or other formats
        if any([isinstance(y, (list, np.ndarray)) for y in x]):
            return [torch.Tensor(y) for y in x]

    raise TypeError('Data type not understood')


def concatenate_dict(*dicts):
    """Concatenates dictionaries as long as they have the same keys.
        If one dictionary has one key that the others do not have,
        the dictionaries lacking the key will have that key replaced by None.

    Args:
        *dicts (any number of dictionaries)
            Example:
                dict_1 = {
                    'nxyz': [...],
                    'energy': [...]
                }
                dict_2 = {
                    'nxyz': [...],
                    'energy': [...]
                }
                dicts = [dict_1, dict_2]
        stack (bool): if True, stacks the values when converting them to
            tensors.
    """

    assert all([type(d) == dict for d in dicts]), \
        'all arguments have to be dictionaries'

    keys = set(sum([list(d.keys()) for d in dicts], []))

    # we have to see how many values the properties of each dictionary has.
    values_per_dict = []
    for d in dicts:
        if any([isinstance(item, numbers.Number) for item in d.values()]):
            num_values = 1

        else:
            lists = [item for item in d.values() if isinstance(item, list)]

            if len(lists) > 0:
                num_values = min([len(l) for l in lists])
            else:
                num_values = 1

        values_per_dict.append(num_values)

    # creating the joint dicionary
    joint_dict = {}
    for key in keys:
        # flatten list of values
        values = []
        for num_values, d in zip(values_per_dict, dicts):
            # if the dictionary does not have that key, we replace that with None
            val = d.get(key, [None] * num_values)
            values.append([val] if num_values == 1 else val)

        values = [subitem for sublist in values for subitem in sublist]
        joint_dict[key] = values

    return joint_dict


def split_train_test(dataset, test_size=0.2):
    """Splits the current dataset in two, one for training and
        another for testing.
    """

    idx = list(range(len(dataset)))
    idx_train, idx_test = train_test_split(idx, test_size=test_size)

    props = {key: [val[i] for i in idx_train]
             for key, val in dataset.props.items()}

    train = Dataset(
        props={key: [val[i] for i in idx_train]
               for key, val in dataset.props.items()},
        units=dataset.units
    )
    test = Dataset(
        props={key: [val[i] for i in idx_test]
               for key, val in dataset.props.items()},
        units=dataset.units
    )

    return train, test


def split_train_validation_test(dataset, val_size=0.2, test_size=0.2):

    train, validation = split_train_test(dataset, test_size=val_size)
    train, test = split_train_test(train, test_size=test_size / (1 - val_size))

    return train, validation, test
<|MERGE_RESOLUTION|>--- conflicted
+++ resolved
@@ -9,14 +9,11 @@
 # from nff.data import get_neighbor_list, get_bond_list
 from nff.data.sparse import sparsify_tensor
 import nff.utils.constants as const
-<<<<<<< HEAD
 import copy
 import itertools
 from nff.data.topology import update_props_topologies
 from nff.data.graphs import get_neighbor_list
-=======
-
->>>>>>> 17dbb8da
+
 
 class Dataset(TorchDataset):
     """Dataset to deal with NFF calculations. Can be expanded to retrieve calculations
@@ -79,13 +76,8 @@
 
         if other.units != self.units:
             other = other.copy().to_units(self.units)
-<<<<<<< HEAD
-
-        props = concatenate_dict(self.props, other.props, stack=False)
-=======
-        
+
         props = concatenate_dict(self.props, other.props)
->>>>>>> 17dbb8da
 
         return Dataset(props, units=self.units)
 
@@ -316,8 +308,7 @@
                     'energy': [...]
                 }
                 dicts = [dict_1, dict_2]
-        stack (bool): if True, stacks the values when converting them to
-            tensors.
+
     """
 
     assert all([type(d) == dict for d in dicts]), \
